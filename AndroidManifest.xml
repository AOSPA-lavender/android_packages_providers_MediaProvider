--- conflicted
+++ resolved
@@ -2,11 +2,7 @@
         package="com.android.providers.media"
         android:sharedUserId="android.media"
         android:sharedUserLabel="@string/uid_label"
-<<<<<<< HEAD
-        android:versionCode="1023">
-=======
         android:versionCode="1100">
->>>>>>> 236a2375
 
     <uses-permission android:name="android.permission.RECEIVE_BOOT_COMPLETED" />
     <uses-permission android:name="android.permission.RECEIVE_DEVICE_CUSTOMIZATION_READY" />
@@ -86,20 +82,7 @@
         <service
             android:name=".MediaService"
             android:exported="false" />
-<<<<<<< HEAD
 
-        <service
-            android:name=".MediaScannerService"
-            android:exported="true">
-            <intent-filter>
-                <action android:name="android.media.IMediaScannerService" />
-            </intent-filter>
-        </service>
-=======
->>>>>>> 236a2375
-
-
-        <service android:name="RingtoneOverlayService" />
 
         <service android:name="RingtoneOverlayService" />
 
