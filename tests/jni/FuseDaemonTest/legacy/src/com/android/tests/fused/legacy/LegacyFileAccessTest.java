--- conflicted
+++ resolved
@@ -17,19 +17,9 @@
 package com.android.tests.fused.legacy;
 
 import static com.android.tests.fused.lib.TestUtils.createFileAs;
-<<<<<<< HEAD
-
-
-import static com.android.tests.fused.lib.TestUtils.deleteFileAsNoThrow;
-import static com.android.tests.fused.lib.TestUtils.getFileOwnerPackageFromDatabase;
-import static com.android.tests.fused.lib.TestUtils.getFileRowIdFromDatabase;
-import static com.android.tests.fused.lib.TestUtils.installApp;
-import static com.android.tests.fused.lib.TestUtils.listAs;
-=======
 import static com.android.tests.fused.lib.TestUtils.deleteFileAsNoThrow;
 import static com.android.tests.fused.lib.TestUtils.getFileRowIdFromDatabase;
 import static com.android.tests.fused.lib.TestUtils.installApp;
->>>>>>> 16522bd6
 import static com.android.tests.fused.lib.TestUtils.pollForExternalStorageState;
 import static com.android.tests.fused.lib.TestUtils.uninstallApp;
 
@@ -37,9 +27,6 @@
 
 import static com.google.common.truth.Truth.assertThat;
 
-import static org.junit.Assert.assertEquals;
-import static org.junit.Assert.assertNotEquals;
-import static org.junit.Assert.assertTrue;
 import static org.junit.Assert.fail;
 
 import android.Manifest;
@@ -63,6 +50,7 @@
 import java.io.FileDescriptor;
 import java.io.IOException;
 import java.util.Arrays;
+import java.util.concurrent.TimeUnit;
 
 /**
  * Test app targeting Q and requesting legacy storage - tests legacy file path access.
@@ -76,13 +64,6 @@
 public class LegacyFileAccessTest {
 
     private static final String TAG = "LegacyFileAccessTest";
-    static final String THIS_PACKAGE_NAME = InstrumentationRegistry.getContext().getPackageName();
-
-    static final String VIDEO_FILE_NAME = "LegacyAccessTest_file.mp4";
-    static final String NONMEDIA_FILE_NAME = "LegacyAccessTest_file.pdf";
-
-    private static final TestApp TEST_APP_A  = new TestApp("TestAppA",
-            "com.android.tests.fused.testapp.A", 1, false, "TestAppA.apk");
 
     static final String VIDEO_FILE_NAME = "LegacyAccessTest_file.mp4";
     static final String NONMEDIA_FILE_NAME = "LegacyAccessTest_file.pdf";
@@ -431,41 +412,6 @@
         }
     }
 
-<<<<<<< HEAD
-    /**
-     * Test that file created by legacy app is inserted to MediaProvider database. And,
-     * MediaColumns.OWNER_PACKAGE_NAME is updated with calling package's name.
-     */
-    @Test
-    public void testLegacyAppCanOwnAFile_hasW() throws Exception {
-        pollForPermission(Manifest.permission.READ_EXTERNAL_STORAGE, /*granted*/ true);
-        pollForPermission(Manifest.permission.WRITE_EXTERNAL_STORAGE, /*granted*/ true);
-
-        final File EXTERNAL_STORAGE_DIR = Environment.getExternalStorageDirectory();
-        final File videoFile = new File(EXTERNAL_STORAGE_DIR, VIDEO_FILE_NAME);
-        try {
-            assertThat(videoFile.createNewFile()).isTrue();
-
-            installApp(TEST_APP_A, true);
-            // videoFile is inserted to database, non-legacy app can see this videoFile on 'ls'.
-            assertThat(listAs(TEST_APP_A, EXTERNAL_STORAGE_DIR.getAbsolutePath()))
-                    .contains(VIDEO_FILE_NAME);
-
-            // videoFile is in database, row ID for videoFile can not be -1.
-            assertNotEquals(-1, getFileRowIdFromDatabase(videoFile));
-            assertEquals(THIS_PACKAGE_NAME, getFileOwnerPackageFromDatabase(videoFile));
-
-            assertTrue(videoFile.delete());
-            // videoFile is removed from database on delete, hence row ID is -1.
-            assertEquals(-1, getFileRowIdFromDatabase(videoFile));
-        } finally {
-            videoFile.delete();
-            uninstallApp(TEST_APP_A);
-        }
-    }
-
-=======
->>>>>>> 16522bd6
     private static void assertCanCreateFile(File file) throws IOException {
         if (file.exists()) {
             file.delete();
