/*
 * Copyright (C) 2019 The Android Open Source Project
 *
 * Licensed under the Apache License, Version 2.0 (the "License");
 * you may not use this file except in compliance with the License.
 * You may obtain a copy of the License at
 *
 *      http://www.apache.org/licenses/LICENSE-2.0
 *
 * Unless required by applicable law or agreed to in writing, software
 * distributed under the License is distributed on an "AS IS" BASIS,
 * WITHOUT WARRANTIES OR CONDITIONS OF ANY KIND, either express or implied.
 * See the License for the specific language governing permissions and
 * limitations under the License.
 */

package com.android.providers.media.util;

import static java.nio.file.StandardOpenOption.APPEND;
import static java.nio.file.StandardOpenOption.CREATE;

import android.os.SystemProperties;
import android.text.format.DateUtils;
import android.util.Log;

import androidx.annotation.GuardedBy;
import androidx.annotation.NonNull;
import androidx.annotation.Nullable;

import java.io.File;
import java.io.IOException;
import java.io.PrintWriter;
import java.io.Writer;
import java.nio.file.Files;
import java.nio.file.Path;
import java.text.SimpleDateFormat;
import java.util.Comparator;
import java.util.Date;
import java.util.Optional;
import java.util.stream.Stream;

public class Logging {
    public static final String TAG = "MediaProvider";
    public static final boolean LOGW = Log.isLoggable(TAG, Log.WARN);
    public static final boolean LOGD = Log.isLoggable(TAG, Log.DEBUG);
    public static final boolean LOGV = Log.isLoggable(TAG, Log.VERBOSE);

    public static final boolean IS_DEBUGGABLE =
            SystemProperties.getInt("ro.debuggable", 0) == 1;

    /** Size limit of each persistent log file, in bytes */
    private static final int PERSISTENT_SIZE = 32 * 1024;
    private static final int PERSISTENT_COUNT = 4;
    private static final long PERSISTENT_AGE = DateUtils.WEEK_IN_MILLIS;
    private static final SimpleDateFormat DATE_FORMAT =
            new SimpleDateFormat("yyyy-MM-dd HH:mm:ss.SSS");
    private static final Object LOCK = new Object();

<<<<<<< HEAD
    private static final SimpleDateFormat sDateFormat =
            new SimpleDateFormat("yyyy-MM-dd HH:mm:ss.SSS");
    private static final Object sLock = new Object();

    @GuardedBy("sLock")
    private static Path sPersistentDir;
    @GuardedBy("sLock")
    private static Path sPersistentFile;
    @GuardedBy("sLock")
=======
    @GuardedBy("LOCK")
    private static Path sPersistentDir;
    @GuardedBy("LOCK")
    private static Path sPersistentFile;
    @GuardedBy("LOCK")
>>>>>>> e85fe369
    private static Writer sWriter;

    /**
     * Initialize persistent logging which is then available through
     * {@link #logPersistent(String)} and {@link #dumpPersistent(PrintWriter)}.
     */
    public static void initPersistent(@NonNull File persistentDir) {
<<<<<<< HEAD
        synchronized (sLock) {
=======
        synchronized (LOCK) {
>>>>>>> e85fe369
            sPersistentDir = persistentDir.toPath();
            closeWriterAndUpdatePathLocked(null);
        }
    }

    /**
     * Write the given message to persistent logs.
     */
    public static void logPersistent(@NonNull String msg) {
        Log.i(TAG, msg);

<<<<<<< HEAD
        synchronized (sLock) {
=======
        synchronized (LOCK) {
>>>>>>> e85fe369
            if (sPersistentDir == null) return;

            try {
                Path path = resolveCurrentPersistentFileLocked();
                if (!path.equals(sPersistentFile)) {
                    closeWriterAndUpdatePathLocked(path);
                }

                if (sWriter == null) {
                    sWriter = Files.newBufferedWriter(path, CREATE, APPEND);
                }

<<<<<<< HEAD
                sWriter.write(sDateFormat.format(new Date()) + " " + msg + "\n");
=======
                sWriter.write(DATE_FORMAT.format(new Date()) + " " + msg + "\n");
>>>>>>> e85fe369
                // Flush to guarantee that all our writes have been sent to the filesystem
                sWriter.flush();
            } catch (IOException e) {
                closeWriterAndUpdatePathLocked(null);
                Log.w(TAG, "Failed to write: " + sPersistentFile, e);
            }
        }
    }

<<<<<<< HEAD
    @GuardedBy("sLock")
=======
    @GuardedBy("LOCK")
>>>>>>> e85fe369
    private static void closeWriterAndUpdatePathLocked(@Nullable Path newPath) {
        if (sWriter != null) {
            try {
                sWriter.close();
            } catch (IOException ignored) {
                Log.w(TAG, "Failed to close: " + sPersistentFile, ignored);
            }
            sWriter = null;
        }
        sPersistentFile = newPath;
    }

    /**
     * Trim any persistent logs, typically called during idle maintenance.
     */
    public static void trimPersistent() {
        File persistentDir = null;
<<<<<<< HEAD
        synchronized (sLock) {
=======
        synchronized (LOCK) {
>>>>>>> e85fe369
            if (sPersistentDir == null) return;
            persistentDir = sPersistentDir.toFile();

            closeWriterAndUpdatePathLocked(sPersistentFile);
        }

        FileUtils.deleteOlderFiles(persistentDir, PERSISTENT_COUNT, PERSISTENT_AGE);
    }

    /**
     * Dump any persistent logs.
     */
    public static void dumpPersistent(@NonNull PrintWriter pw) {
        Path persistentDir = null;
<<<<<<< HEAD
        synchronized (sLock) {
=======
        synchronized (LOCK) {
>>>>>>> e85fe369
            if (sPersistentDir == null) return;
            persistentDir = sPersistentDir;
        }

        try (Stream<Path> stream = Files.list(persistentDir)) {
            stream.sorted().forEach((path) -> {
                dumpPersistentFile(path, pw);
            });
        } catch (IOException e) {
            pw.println(e.getMessage());
            pw.println();
        }
    }

    private static void dumpPersistentFile(@NonNull Path path, @NonNull PrintWriter pw) {
        pw.println("Persistent logs in " + path + ":");
        try (Stream<String> stream = Files.lines(path)) {
            stream.forEach((line) -> {
                pw.println("  " + line);
            });
            pw.println();
        } catch (IOException e) {
            pw.println("  " + e.getMessage());
            pw.println();
        }
    }

    /**
     * Resolve the current log file to write new entries into. Automatically
     * starts new files when the current file is larger than
     * {@link #PERSISTENT_SIZE}.
     */
<<<<<<< HEAD
    @GuardedBy("sLock")
=======
    @GuardedBy("LOCK")
>>>>>>> e85fe369
    private static @NonNull Path resolveCurrentPersistentFileLocked() throws IOException {
        if (sPersistentFile != null && sPersistentFile.toFile().length() < PERSISTENT_SIZE) {
            return sPersistentFile;
        }

        return sPersistentDir.resolve(String.valueOf(System.currentTimeMillis()));
    }
}<|MERGE_RESOLUTION|>--- conflicted
+++ resolved
@@ -56,23 +56,11 @@
             new SimpleDateFormat("yyyy-MM-dd HH:mm:ss.SSS");
     private static final Object LOCK = new Object();
 
-<<<<<<< HEAD
-    private static final SimpleDateFormat sDateFormat =
-            new SimpleDateFormat("yyyy-MM-dd HH:mm:ss.SSS");
-    private static final Object sLock = new Object();
-
-    @GuardedBy("sLock")
-    private static Path sPersistentDir;
-    @GuardedBy("sLock")
-    private static Path sPersistentFile;
-    @GuardedBy("sLock")
-=======
     @GuardedBy("LOCK")
     private static Path sPersistentDir;
     @GuardedBy("LOCK")
     private static Path sPersistentFile;
     @GuardedBy("LOCK")
->>>>>>> e85fe369
     private static Writer sWriter;
 
     /**
@@ -80,11 +68,7 @@
      * {@link #logPersistent(String)} and {@link #dumpPersistent(PrintWriter)}.
      */
     public static void initPersistent(@NonNull File persistentDir) {
-<<<<<<< HEAD
-        synchronized (sLock) {
-=======
         synchronized (LOCK) {
->>>>>>> e85fe369
             sPersistentDir = persistentDir.toPath();
             closeWriterAndUpdatePathLocked(null);
         }
@@ -96,11 +80,7 @@
     public static void logPersistent(@NonNull String msg) {
         Log.i(TAG, msg);
 
-<<<<<<< HEAD
-        synchronized (sLock) {
-=======
         synchronized (LOCK) {
->>>>>>> e85fe369
             if (sPersistentDir == null) return;
 
             try {
@@ -113,11 +93,7 @@
                     sWriter = Files.newBufferedWriter(path, CREATE, APPEND);
                 }
 
-<<<<<<< HEAD
-                sWriter.write(sDateFormat.format(new Date()) + " " + msg + "\n");
-=======
                 sWriter.write(DATE_FORMAT.format(new Date()) + " " + msg + "\n");
->>>>>>> e85fe369
                 // Flush to guarantee that all our writes have been sent to the filesystem
                 sWriter.flush();
             } catch (IOException e) {
@@ -127,11 +103,7 @@
         }
     }
 
-<<<<<<< HEAD
-    @GuardedBy("sLock")
-=======
     @GuardedBy("LOCK")
->>>>>>> e85fe369
     private static void closeWriterAndUpdatePathLocked(@Nullable Path newPath) {
         if (sWriter != null) {
             try {
@@ -149,11 +121,7 @@
      */
     public static void trimPersistent() {
         File persistentDir = null;
-<<<<<<< HEAD
-        synchronized (sLock) {
-=======
         synchronized (LOCK) {
->>>>>>> e85fe369
             if (sPersistentDir == null) return;
             persistentDir = sPersistentDir.toFile();
 
@@ -168,11 +136,7 @@
      */
     public static void dumpPersistent(@NonNull PrintWriter pw) {
         Path persistentDir = null;
-<<<<<<< HEAD
-        synchronized (sLock) {
-=======
         synchronized (LOCK) {
->>>>>>> e85fe369
             if (sPersistentDir == null) return;
             persistentDir = sPersistentDir;
         }
@@ -205,11 +169,7 @@
      * starts new files when the current file is larger than
      * {@link #PERSISTENT_SIZE}.
      */
-<<<<<<< HEAD
-    @GuardedBy("sLock")
-=======
     @GuardedBy("LOCK")
->>>>>>> e85fe369
     private static @NonNull Path resolveCurrentPersistentFileLocked() throws IOException {
         if (sPersistentFile != null && sPersistentFile.toFile().length() < PERSISTENT_SIZE) {
             return sPersistentFile;
