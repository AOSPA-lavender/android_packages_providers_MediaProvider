/*
 * Copyright (C) 2021 The Android Open Source Project
 *
 * Licensed under the Apache License, Version 2.0 (the "License");
 * you may not use this file except in compliance with the License.
 * You may obtain a copy of the License at
 *
 *      http://www.apache.org/licenses/LICENSE-2.0
 *
 * Unless required by applicable law or agreed to in writing, software
 * distributed under the License is distributed on an "AS IS" BASIS,
 * WITHOUT WARRANTIES OR CONDITIONS OF ANY KIND, either express or implied.
 * See the License for the specific language governing permissions and
 * limitations under the License.
 */

package com.android.providers.media.photopicker;

import static android.provider.CloudMediaProviderContract.EXTRA_LOOPING_PLAYBACK_ENABLED;
import static android.provider.CloudMediaProviderContract.EXTRA_SURFACE_CONTROLLER_AUDIO_MUTE_ENABLED;

import android.content.ContentProviderClient;
import android.content.ContentResolver;
import android.content.res.AssetFileDescriptor;
import android.database.Cursor;
import android.graphics.Point;
import android.net.Uri;
import android.os.Bundle;
import android.os.CancellationSignal;
import android.os.OperationCanceledException;
import android.os.ParcelFileDescriptor;
import android.provider.CloudMediaProvider;
import android.provider.MediaStore;

import androidx.annotation.NonNull;
import androidx.annotation.Nullable;

import com.android.providers.media.LocalCallingIdentity;
import com.android.providers.media.MediaProvider;
import com.android.providers.media.photopicker.data.CloudProviderQueryExtras;
import com.android.providers.media.photopicker.data.ExternalDbFacade;
import com.android.providers.media.photopicker.ui.remotepreview.RemotePreviewHandler;
import com.android.providers.media.photopicker.ui.remotepreview.RemoteSurfaceController;

import java.io.FileNotFoundException;

/**
 * Implements the {@link CloudMediaProvider} interface over the local items in the MediaProvider
 * database.
 */
public class PhotoPickerProvider extends CloudMediaProvider {
    private static final String TAG = "PhotoPickerProvider";

    private MediaProvider mMediaProvider;
    private ExternalDbFacade mDbFacade;

    @Override
    public boolean onCreate() {
        mMediaProvider = getMediaProvider();
        mDbFacade = mMediaProvider.getExternalDbFacade();
        return true;
    }

    @Override
    public Cursor onQueryMedia(@Nullable Bundle extras) {
        // TODO(b/190713331): Handle extra_page
        final CloudProviderQueryExtras queryExtras =
                CloudProviderQueryExtras.fromCloudMediaBundle(extras);

        return mDbFacade.queryMedia(queryExtras.getGeneration(), queryExtras.getAlbumId(),
                queryExtras.getMimeType());
    }

    @Override
    public Cursor onQueryDeletedMedia(@Nullable Bundle extras) {
        final CloudProviderQueryExtras queryExtras =
                CloudProviderQueryExtras.fromCloudMediaBundle(extras);

        return mDbFacade.queryDeletedMedia(queryExtras.getGeneration());
    }

    @Override
    public Cursor onQueryAlbums(@Nullable Bundle extras) {
        final CloudProviderQueryExtras queryExtras =
                CloudProviderQueryExtras.fromCloudMediaBundle(extras);

        return mDbFacade.queryAlbums(queryExtras.getMimeType());
    }

    @Override
    public AssetFileDescriptor onOpenPreview(@NonNull String mediaId, @NonNull Point size,
            @NonNull Bundle extras, @NonNull CancellationSignal signal)
            throws FileNotFoundException {
        final Bundle opts = new Bundle();
        opts.putParcelable(ContentResolver.EXTRA_SIZE, size);

        final LocalCallingIdentity token = mMediaProvider.clearLocalCallingIdentity();
        try {
            // Open the original file (not thumbnail). For videos, the PhotoPicker should not
            // use MediaProviers thumbnail cache because it fetches frames from the middle of the
            // video, meanwhile the requirement is to fetch frames from the start of the video.
            // Glide processes the returned fd here and extracts a thumbnail from it anyways.
            // Additonally, glide caches this thumbnail used so future requests for the same
            // thumbnail will not require extraction.
            return mMediaProvider.openTypedAssetFile(fromMediaId(mediaId), null, opts);
        } finally {
            mMediaProvider.restoreLocalCallingIdentity(token);
        }
    }

    @Override
    public ParcelFileDescriptor onOpenMedia(@NonNull String mediaId,
            @NonNull Bundle extras, @NonNull CancellationSignal signal)
            throws FileNotFoundException {
        final LocalCallingIdentity token = mMediaProvider.clearLocalCallingIdentity();
        try {
            return mMediaProvider.openFile(fromMediaId(mediaId), "r");
        } finally {
            mMediaProvider.restoreLocalCallingIdentity(token);
        }
    }

    @Override
    public Bundle onGetMediaCollectionInfo(@Nullable Bundle extras) {
        final CloudProviderQueryExtras queryExtras =
                CloudProviderQueryExtras.fromCloudMediaBundle(extras);

        return mDbFacade.getMediaCollectionInfo(queryExtras.getGeneration());
    }

    @Override
    @Nullable
    public CloudMediaSurfaceController onCreateCloudMediaSurfaceController(@NonNull Bundle config,
            CloudMediaSurfaceStateChangedCallback callback) {
        if (RemotePreviewHandler.isRemotePreviewEnabled()) {
            boolean enableLoop = config.getBoolean(EXTRA_LOOPING_PLAYBACK_ENABLED, false);
            boolean muteAudio = config.getBoolean(EXTRA_SURFACE_CONTROLLER_AUDIO_MUTE_ENABLED,
                    false);
            return new RemoteSurfaceController(getContext(), enableLoop, muteAudio, callback);
        }
        return null;
    }

    private MediaProvider getMediaProvider() {
        ContentResolver cr = getContext().getContentResolver();
        try (ContentProviderClient cpc = cr.acquireContentProviderClient(MediaStore.AUTHORITY)) {
            return (MediaProvider) cpc.getLocalContentProvider();
        } catch (OperationCanceledException e) {
            throw new IllegalStateException("Failed to acquire MediaProvider", e);
        }
    }

    private static Uri fromMediaId(String mediaId) {
        return MediaStore.Files.getContentUri(MediaStore.VOLUME_EXTERNAL,
                Long.parseLong(mediaId));
    }
<<<<<<< HEAD

    private static final class CloudMediaSurfaceControllerImpl extends CloudMediaSurfaceController {

        // The minimum duration of media that the player will attempt to ensure is buffered at all
        // times.
        private static final int MIN_BUFFER_MS = 1000;
        // The maximum duration of media that the player will attempt to buffer.
        private static final int MAX_BUFFER_MS = 2000;
        // The duration of media that must be buffered for playback to start or resume following a
        // user action such as a seek.
        private static final int BUFFER_FOR_PLAYBACK_MS = 1000;
        // The default duration of media that must be buffered for playback to resume after a
        // rebuffer.
        private static final int BUFFER_FOR_PLAYBACK_AFTER_REBUFFER_MS = 1000;
        private static final LoadControl sLoadControl = new DefaultLoadControl.Builder()
                .setBufferDurationsMs(
                        MIN_BUFFER_MS,
                        MAX_BUFFER_MS,
                        BUFFER_FOR_PLAYBACK_MS,
                        BUFFER_FOR_PLAYBACK_AFTER_REBUFFER_MS).build();

        private final Context mContext;
        private final CloudMediaSurfaceStateChangedCallback mCallback;
        private final Handler mHandler = new Handler(Looper.getMainLooper());
        private final Player.Listener mEventListener = new Player.Listener() {
            @Override
            public void onPlaybackStateChanged(@State int state) {
                Log.d(TAG, "Received player event " + state);

                switch (state) {
                    case Player.STATE_READY:
                        mCallback.setPlaybackState(mCurrentSurfaceId, PLAYBACK_STATE_READY,
                                null);
                        return;
                    case Player.STATE_BUFFERING:
                        mCallback.setPlaybackState(mCurrentSurfaceId, PLAYBACK_STATE_BUFFERING,
                                null);
                        return;
                    case Player.STATE_ENDED:
                        mCallback.setPlaybackState(mCurrentSurfaceId, PLAYBACK_STATE_COMPLETED,
                                null);
                        return;
                    default:
                }
            }

            @Override
            public void onIsPlayingChanged(boolean isPlaying) {
                mCallback.setPlaybackState(mCurrentSurfaceId, isPlaying ? PLAYBACK_STATE_STARTED :
                                PLAYBACK_STATE_PAUSED, null);
            }

            @Override
            public void onVideoSizeChanged(VideoSize videoSize) {
                Point size = new Point(videoSize.width, videoSize.height);
                Bundle bundle = new Bundle();
                bundle.putParcelable(ContentResolver.EXTRA_SIZE, size);
                mCallback.setPlaybackState(mCurrentSurfaceId, PLAYBACK_STATE_MEDIA_SIZE_CHANGED,
                        bundle);
            }
        };

        private boolean mEnableLoop;
        private boolean mMuteAudio;
        private ExoPlayer mPlayer;
        private int mCurrentSurfaceId = -1;

        CloudMediaSurfaceControllerImpl(Context context, boolean enableLoop, boolean muteAudio,
                CloudMediaSurfaceStateChangedCallback callback) {
            mCallback = callback;
            mContext = context;
            mEnableLoop = enableLoop;
            mMuteAudio = muteAudio;
            Log.d(TAG, "Surface controller created.");
        }

        @Override
        public void onPlayerCreate() {
            mHandler.post(() -> {
                mPlayer = createExoPlayer();
                mPlayer.addListener(mEventListener);
                updateLoopingPlaybackStatus();
                updateAudioMuteStatus();
                Log.d(TAG, "Player created.");
            });
        }

        @Override
        public void onPlayerRelease() {
            mHandler.post(() -> {
                mPlayer.removeListener(mEventListener);
                mPlayer.release();
                mPlayer = null;
                Log.d(TAG, "Player released.");
            });
        }

        @Override
        public void onSurfaceCreated(int surfaceId, @NonNull Surface surface,
                @NonNull String mediaId) {
            mHandler.post(() -> {
                try {
                    // onSurfaceCreated may get called while the player is already rendering on a
                    // different surface. In that case, pause the player before preparing it for
                    // rendering on the new surface.
                    // Unfortunately, Exoplayer#stop doesn't seem to work here. If we call stop(),
                    // as soon as the player becomes ready again, it automatically starts to play
                    // the new media. The reason is that Exoplayer treats play/pause as calls to
                    // the method Exoplayer#setPlayWhenReady(boolean) with true and false
                    // respectively. So, if we don't pause(), then since the previous play() call
                    // had set setPlayWhenReady to true, the player would start the playback as soon
                    // as it gets ready with the new media item.
                    if (mPlayer.isPlaying()) {
                        mPlayer.pause();
                    }

                    mCurrentSurfaceId = surfaceId;

                    final Uri mediaUri =
                            Uri.parse(
                                    MediaStore.Files.getContentUri(
                                            MediaStore.VOLUME_EXTERNAL)
                                    + File.separator + mediaId);
                    mPlayer.setMediaItem(MediaItem.fromUri(mediaUri));
                    mPlayer.setVideoSurface(surface);
                    mPlayer.prepare();

                    Log.d(TAG, "Surface prepared: " + surfaceId + ". Surface: " + surface
                            + ". MediaId: " + mediaId);
                } catch (RuntimeException e) {
                    Log.e(TAG, "Error preparing player with surface.", e);
                }
            });
        }

        @Override
        public void onSurfaceChanged(int surfaceId, int format, int width, int height) {
            Log.d(TAG, "Surface changed: " + surfaceId + ". Format: " + format + ". Width: "
                    + width + ". Height: " + height);
        }

        @Override
        public void onSurfaceDestroyed(int surfaceId) {
            mHandler.post(() -> {
                if (mCurrentSurfaceId != surfaceId) {
                    // This means that the player is already using some other surface, hence
                    // nothing to do.
                    return;
                }
                if (mPlayer.isPlaying()) {
                    mPlayer.stop();
                }
                mPlayer.clearVideoSurface();
                mCurrentSurfaceId = -1;

                Log.d(TAG, "Surface released: " + surfaceId);
            });
        }

        @Override
        public void onMediaPlay(int surfaceId) {
            mHandler.post(() -> {
                mPlayer.play();
                Log.d(TAG, "Media played: " + surfaceId);
            });
        }

        @Override
        public void onMediaPause(int surfaceId) {
            mHandler.post(() -> {
                if (mPlayer.isPlaying()) {
                    mPlayer.pause();
                    Log.d(TAG, "Media paused: " + surfaceId);
                }
            });
        }

        @Override
        public void onMediaSeekTo(int surfaceId, @DurationMillisLong long timestampMillis) {
            mHandler.post(() -> {
                mPlayer.seekTo((int) timestampMillis);
                Log.d(TAG, "Media seeked: " + surfaceId + ". Timestamp: " + timestampMillis);
            });
        }

        @Override
        public void onConfigChange(@NonNull Bundle config) {
            final boolean enableLoop = config.getBoolean(EXTRA_LOOPING_PLAYBACK_ENABLED,
                    mEnableLoop);
            final boolean muteAudio = config.getBoolean(EXTRA_SURFACE_CONTROLLER_AUDIO_MUTE_ENABLED,
                    mMuteAudio);
            mHandler.post(() -> {
                if (mEnableLoop != enableLoop) {
                    mEnableLoop = enableLoop;
                    updateLoopingPlaybackStatus();
                }

                if (mMuteAudio != muteAudio) {
                    mMuteAudio = muteAudio;
                    updateAudioMuteStatus();
                }
            });
            Log.d(TAG, "Config changed. Updated config params: " + config);
        }

        @Override
        public void onDestroy() {
            Log.d(TAG, "Surface controller destroyed.");
        }

        private ExoPlayer createExoPlayer() {
            // ProgressiveMediaFactory will be enough for video playback of videos on the device.
            // This also reduces apk size.
            ProgressiveMediaSource.Factory mediaSourceFactory = new ProgressiveMediaSource.Factory(
                    () -> new ContentDataSource(mContext), MediaParserExtractorAdapter.FACTORY);

            // TODO(b/216099324): Handle AudioBecomingNoisy for cloud.
            return new ExoPlayer.Builder(mContext,
                    new DefaultRenderersFactory(mContext),
                    mediaSourceFactory,
                    new DefaultTrackSelector(mContext),
                    sLoadControl,
                    DefaultBandwidthMeter.getSingletonInstance(mContext),
                    new DefaultAnalyticsCollector(Clock.DEFAULT))
                    .setHandleAudioBecomingNoisy(true)
                    .build();
        }

        private void updateLoopingPlaybackStatus() {
            mPlayer.setRepeatMode(mEnableLoop ? Player.REPEAT_MODE_ONE : Player.REPEAT_MODE_OFF);
        }

        private void updateAudioMuteStatus() {
            if (mMuteAudio) {
                mPlayer.setVolume(0f);
            } else {
                AudioManager audioManager = mContext.getSystemService(AudioManager.class);
                if (audioManager == null) {
                    Log.e(TAG, "Couldn't find AudioManager while trying to set volume,"
                            + " unable to set volume");
                    return;
                }
                mPlayer.setVolume(audioManager.getStreamVolume(AudioManager.STREAM_MUSIC));
            }
        }
    }
=======
>>>>>>> e0b9e8ec
}<|MERGE_RESOLUTION|>--- conflicted
+++ resolved
@@ -154,253 +154,4 @@
         return MediaStore.Files.getContentUri(MediaStore.VOLUME_EXTERNAL,
                 Long.parseLong(mediaId));
     }
-<<<<<<< HEAD
-
-    private static final class CloudMediaSurfaceControllerImpl extends CloudMediaSurfaceController {
-
-        // The minimum duration of media that the player will attempt to ensure is buffered at all
-        // times.
-        private static final int MIN_BUFFER_MS = 1000;
-        // The maximum duration of media that the player will attempt to buffer.
-        private static final int MAX_BUFFER_MS = 2000;
-        // The duration of media that must be buffered for playback to start or resume following a
-        // user action such as a seek.
-        private static final int BUFFER_FOR_PLAYBACK_MS = 1000;
-        // The default duration of media that must be buffered for playback to resume after a
-        // rebuffer.
-        private static final int BUFFER_FOR_PLAYBACK_AFTER_REBUFFER_MS = 1000;
-        private static final LoadControl sLoadControl = new DefaultLoadControl.Builder()
-                .setBufferDurationsMs(
-                        MIN_BUFFER_MS,
-                        MAX_BUFFER_MS,
-                        BUFFER_FOR_PLAYBACK_MS,
-                        BUFFER_FOR_PLAYBACK_AFTER_REBUFFER_MS).build();
-
-        private final Context mContext;
-        private final CloudMediaSurfaceStateChangedCallback mCallback;
-        private final Handler mHandler = new Handler(Looper.getMainLooper());
-        private final Player.Listener mEventListener = new Player.Listener() {
-            @Override
-            public void onPlaybackStateChanged(@State int state) {
-                Log.d(TAG, "Received player event " + state);
-
-                switch (state) {
-                    case Player.STATE_READY:
-                        mCallback.setPlaybackState(mCurrentSurfaceId, PLAYBACK_STATE_READY,
-                                null);
-                        return;
-                    case Player.STATE_BUFFERING:
-                        mCallback.setPlaybackState(mCurrentSurfaceId, PLAYBACK_STATE_BUFFERING,
-                                null);
-                        return;
-                    case Player.STATE_ENDED:
-                        mCallback.setPlaybackState(mCurrentSurfaceId, PLAYBACK_STATE_COMPLETED,
-                                null);
-                        return;
-                    default:
-                }
-            }
-
-            @Override
-            public void onIsPlayingChanged(boolean isPlaying) {
-                mCallback.setPlaybackState(mCurrentSurfaceId, isPlaying ? PLAYBACK_STATE_STARTED :
-                                PLAYBACK_STATE_PAUSED, null);
-            }
-
-            @Override
-            public void onVideoSizeChanged(VideoSize videoSize) {
-                Point size = new Point(videoSize.width, videoSize.height);
-                Bundle bundle = new Bundle();
-                bundle.putParcelable(ContentResolver.EXTRA_SIZE, size);
-                mCallback.setPlaybackState(mCurrentSurfaceId, PLAYBACK_STATE_MEDIA_SIZE_CHANGED,
-                        bundle);
-            }
-        };
-
-        private boolean mEnableLoop;
-        private boolean mMuteAudio;
-        private ExoPlayer mPlayer;
-        private int mCurrentSurfaceId = -1;
-
-        CloudMediaSurfaceControllerImpl(Context context, boolean enableLoop, boolean muteAudio,
-                CloudMediaSurfaceStateChangedCallback callback) {
-            mCallback = callback;
-            mContext = context;
-            mEnableLoop = enableLoop;
-            mMuteAudio = muteAudio;
-            Log.d(TAG, "Surface controller created.");
-        }
-
-        @Override
-        public void onPlayerCreate() {
-            mHandler.post(() -> {
-                mPlayer = createExoPlayer();
-                mPlayer.addListener(mEventListener);
-                updateLoopingPlaybackStatus();
-                updateAudioMuteStatus();
-                Log.d(TAG, "Player created.");
-            });
-        }
-
-        @Override
-        public void onPlayerRelease() {
-            mHandler.post(() -> {
-                mPlayer.removeListener(mEventListener);
-                mPlayer.release();
-                mPlayer = null;
-                Log.d(TAG, "Player released.");
-            });
-        }
-
-        @Override
-        public void onSurfaceCreated(int surfaceId, @NonNull Surface surface,
-                @NonNull String mediaId) {
-            mHandler.post(() -> {
-                try {
-                    // onSurfaceCreated may get called while the player is already rendering on a
-                    // different surface. In that case, pause the player before preparing it for
-                    // rendering on the new surface.
-                    // Unfortunately, Exoplayer#stop doesn't seem to work here. If we call stop(),
-                    // as soon as the player becomes ready again, it automatically starts to play
-                    // the new media. The reason is that Exoplayer treats play/pause as calls to
-                    // the method Exoplayer#setPlayWhenReady(boolean) with true and false
-                    // respectively. So, if we don't pause(), then since the previous play() call
-                    // had set setPlayWhenReady to true, the player would start the playback as soon
-                    // as it gets ready with the new media item.
-                    if (mPlayer.isPlaying()) {
-                        mPlayer.pause();
-                    }
-
-                    mCurrentSurfaceId = surfaceId;
-
-                    final Uri mediaUri =
-                            Uri.parse(
-                                    MediaStore.Files.getContentUri(
-                                            MediaStore.VOLUME_EXTERNAL)
-                                    + File.separator + mediaId);
-                    mPlayer.setMediaItem(MediaItem.fromUri(mediaUri));
-                    mPlayer.setVideoSurface(surface);
-                    mPlayer.prepare();
-
-                    Log.d(TAG, "Surface prepared: " + surfaceId + ". Surface: " + surface
-                            + ". MediaId: " + mediaId);
-                } catch (RuntimeException e) {
-                    Log.e(TAG, "Error preparing player with surface.", e);
-                }
-            });
-        }
-
-        @Override
-        public void onSurfaceChanged(int surfaceId, int format, int width, int height) {
-            Log.d(TAG, "Surface changed: " + surfaceId + ". Format: " + format + ". Width: "
-                    + width + ". Height: " + height);
-        }
-
-        @Override
-        public void onSurfaceDestroyed(int surfaceId) {
-            mHandler.post(() -> {
-                if (mCurrentSurfaceId != surfaceId) {
-                    // This means that the player is already using some other surface, hence
-                    // nothing to do.
-                    return;
-                }
-                if (mPlayer.isPlaying()) {
-                    mPlayer.stop();
-                }
-                mPlayer.clearVideoSurface();
-                mCurrentSurfaceId = -1;
-
-                Log.d(TAG, "Surface released: " + surfaceId);
-            });
-        }
-
-        @Override
-        public void onMediaPlay(int surfaceId) {
-            mHandler.post(() -> {
-                mPlayer.play();
-                Log.d(TAG, "Media played: " + surfaceId);
-            });
-        }
-
-        @Override
-        public void onMediaPause(int surfaceId) {
-            mHandler.post(() -> {
-                if (mPlayer.isPlaying()) {
-                    mPlayer.pause();
-                    Log.d(TAG, "Media paused: " + surfaceId);
-                }
-            });
-        }
-
-        @Override
-        public void onMediaSeekTo(int surfaceId, @DurationMillisLong long timestampMillis) {
-            mHandler.post(() -> {
-                mPlayer.seekTo((int) timestampMillis);
-                Log.d(TAG, "Media seeked: " + surfaceId + ". Timestamp: " + timestampMillis);
-            });
-        }
-
-        @Override
-        public void onConfigChange(@NonNull Bundle config) {
-            final boolean enableLoop = config.getBoolean(EXTRA_LOOPING_PLAYBACK_ENABLED,
-                    mEnableLoop);
-            final boolean muteAudio = config.getBoolean(EXTRA_SURFACE_CONTROLLER_AUDIO_MUTE_ENABLED,
-                    mMuteAudio);
-            mHandler.post(() -> {
-                if (mEnableLoop != enableLoop) {
-                    mEnableLoop = enableLoop;
-                    updateLoopingPlaybackStatus();
-                }
-
-                if (mMuteAudio != muteAudio) {
-                    mMuteAudio = muteAudio;
-                    updateAudioMuteStatus();
-                }
-            });
-            Log.d(TAG, "Config changed. Updated config params: " + config);
-        }
-
-        @Override
-        public void onDestroy() {
-            Log.d(TAG, "Surface controller destroyed.");
-        }
-
-        private ExoPlayer createExoPlayer() {
-            // ProgressiveMediaFactory will be enough for video playback of videos on the device.
-            // This also reduces apk size.
-            ProgressiveMediaSource.Factory mediaSourceFactory = new ProgressiveMediaSource.Factory(
-                    () -> new ContentDataSource(mContext), MediaParserExtractorAdapter.FACTORY);
-
-            // TODO(b/216099324): Handle AudioBecomingNoisy for cloud.
-            return new ExoPlayer.Builder(mContext,
-                    new DefaultRenderersFactory(mContext),
-                    mediaSourceFactory,
-                    new DefaultTrackSelector(mContext),
-                    sLoadControl,
-                    DefaultBandwidthMeter.getSingletonInstance(mContext),
-                    new DefaultAnalyticsCollector(Clock.DEFAULT))
-                    .setHandleAudioBecomingNoisy(true)
-                    .build();
-        }
-
-        private void updateLoopingPlaybackStatus() {
-            mPlayer.setRepeatMode(mEnableLoop ? Player.REPEAT_MODE_ONE : Player.REPEAT_MODE_OFF);
-        }
-
-        private void updateAudioMuteStatus() {
-            if (mMuteAudio) {
-                mPlayer.setVolume(0f);
-            } else {
-                AudioManager audioManager = mContext.getSystemService(AudioManager.class);
-                if (audioManager == null) {
-                    Log.e(TAG, "Couldn't find AudioManager while trying to set volume,"
-                            + " unable to set volume");
-                    return;
-                }
-                mPlayer.setVolume(audioManager.getStreamVolume(AudioManager.STREAM_MUSIC));
-            }
-        }
-    }
-=======
->>>>>>> e0b9e8ec
 }