--- conflicted
+++ resolved
@@ -50,13 +50,10 @@
             "-Xep:FallThrough:ERROR",
             "-Xep:GuardedBy:ERROR",
             "-Xep:StreamResourceLeak:ERROR",
-<<<<<<< HEAD
-=======
 
             // Local checkers specific to this module
             "-Xep:MediaProviderLocaleRoot:ERROR",
             "-Xep:MediaProviderMimeType:ERROR",
->>>>>>> 412275c9
         ],
     },
 }
